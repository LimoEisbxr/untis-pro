// Prisma schema for Untis Pro backend
// Auto-migrated to keep DB in sync

generator client {
    provider = "prisma-client-js"
}

datasource db {
    provider = "postgresql"
    url      = env("DATABASE_URL")
}

model User {
    id        String   @id @default(uuid())
    createdAt DateTime @default(now())
    updatedAt DateTime @updatedAt

    username              String
    // Secure credential fields (legacy plaintext password removed)
    hashedPassword        String? // Argon2id hash for local app authentication
    untisSecretCiphertext Bytes? // AES-GCM ciphertext of Untis password (for background refresh)
    untisSecretNonce      Bytes? // AES-GCM nonce
    untisSecretKeyVersion Int?    @default(1) // Version of master key used

    displayName String?

    // Sharing preferences
    sharingEnabled Boolean @default(true) // By default, new accounts enable sharing

    // Relationships
    timetables   Timetable[]
    sessions     SessionToken[]
    lessonColors LessonColorSetting[]
<<<<<<< HEAD
    homework     Homework[]
    exams        Exam[]
    
=======

>>>>>>> 4a5a61d5
    // Sharing relationships
    sharingWith  TimetableShare[] @relation("UserSharingWith")
    sharedWithBy TimetableShare[] @relation("UserSharedWithBy")

    @@unique([username])
}

model Timetable {
    id        String   @id @default(uuid())
    createdAt DateTime @default(now())
    ownerId   String
    owner     User     @relation(fields: [ownerId], references: [id], onDelete: Cascade)

    // Cached JSON from WebUntis; keep flexible
    rangeStart DateTime?
    rangeEnd   DateTime?
    payload    Json
}

model SessionToken {
    id        String   @id @default(uuid())
    createdAt DateTime @default(now())
    userId    String
    user      User     @relation(fields: [userId], references: [id], onDelete: Cascade)
    token     String   @unique
    expiresAt DateTime
}

model LessonColorSetting {
    id         String   @id @default(uuid())
    createdAt  DateTime @default(now())
    updatedAt  DateTime @updatedAt
    userId     String
    user       User     @relation(fields: [userId], references: [id], onDelete: Cascade)
    lessonName String // Subject name like "Math", "English", etc.
    color      String // Hex color code like "#3b82f6"
    offset     Float    @default(0.5) // Gradient offset 0..1

    @@unique([userId, lessonName])
}

model DefaultLessonColor {
    id         String   @id @default(uuid())
    createdAt  DateTime @default(now())
    updatedAt  DateTime @updatedAt
    lessonName String   @unique // Subject name
    color      String // Default hex color code
    offset     Float    @default(0.5) // Gradient offset 0..1
}

model TimetableShare {
    id        String   @id @default(uuid())
    createdAt DateTime @default(now())

    // User who is sharing their timetable
    ownerId String
    owner   User   @relation("UserSharingWith", fields: [ownerId], references: [id], onDelete: Cascade)

    // User who can view the timetable
    sharedWithId String
    sharedWith   User   @relation("UserSharedWithBy", fields: [sharedWithId], references: [id], onDelete: Cascade)

    @@unique([ownerId, sharedWithId])
}

model AppSettings {
    id        String   @id @default(uuid())
    createdAt DateTime @default(now())
    updatedAt DateTime @updatedAt

    // Global setting for admins to disable all sharing
    globalSharingEnabled Boolean @default(true)
}

model Homework {
    id        String   @id @default(uuid())
    createdAt DateTime @default(now())
    updatedAt DateTime @updatedAt
    
    // WebUntis homework ID
    untisId   Int      @unique
    
    // User who owns this homework
    userId    String
    user      User     @relation(fields: [userId], references: [id], onDelete: Cascade)
    
    // Homework details from WebUntis
    lessonId  Int?     // Associated lesson ID from WebUntis
    date      Int      // Due date in yyyymmdd format
    subjectId Int
    subject   String   // Subject name
    text      String   // Homework description
    remark    String?  // Additional remarks
    completed Boolean  @default(false)
    
    // Metadata
    fetchedAt DateTime @default(now())
}

model Exam {
    id        String   @id @default(uuid())
    createdAt DateTime @default(now())
    updatedAt DateTime @updatedAt
    
    // WebUntis exam ID
    untisId   Int      @unique
    
    // User who owns this exam
    userId    String
    user      User     @relation(fields: [userId], references: [id], onDelete: Cascade)
    
    // Exam details from WebUntis
    date      Int      // Exam date in yyyymmdd format
    startTime Int      // Start time in HHmm format
    endTime   Int      // End time in HHmm format
    subjectId Int
    subject   String   // Subject name
    name      String   // Exam name
    text      String?  // Additional exam information
    
    // Related entities (stored as JSON for flexibility)
    teachers  Json?    // Array of teacher objects
    rooms     Json?    // Array of room objects
    
    // Metadata
    fetchedAt DateTime @default(now())
}<|MERGE_RESOLUTION|>--- conflicted
+++ resolved
@@ -31,13 +31,9 @@
     timetables   Timetable[]
     sessions     SessionToken[]
     lessonColors LessonColorSetting[]
-<<<<<<< HEAD
     homework     Homework[]
     exams        Exam[]
-    
-=======
 
->>>>>>> 4a5a61d5
     // Sharing relationships
     sharingWith  TimetableShare[] @relation("UserSharingWith")
     sharedWithBy TimetableShare[] @relation("UserSharedWithBy")
