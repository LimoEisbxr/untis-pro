--- conflicted
+++ resolved
@@ -506,14 +506,6 @@
     const [isAnimating, setIsAnimating] = useState(false);
     const containerRef = useRef<HTMLDivElement | null>(null);
     const slidingTrackRef = useRef<HTMLDivElement | null>(null);
-<<<<<<< HEAD
-    const animationRef = useRef<number | null>(null);
-    const translateXRef = useRef(0); // keep latest translateX for animation starts
-    useEffect(() => {
-        translateXRef.current = translateX;
-    }, [translateX]);
-
-=======
     
     // Pull-to-refresh state
     const [isRefreshing, setIsRefreshing] = useState(false);
@@ -523,11 +515,11 @@
     const [isPulling, setIsPulling] = useState(false);
     const refreshThreshold = 100; // Distance needed to trigger refresh
     
-    const SWIPE_THRESHOLD = 80; // px - distance needed to commit to navigation
-    const VELOCITY_THRESHOLD = 0.3; // px/ms - speed needed for fast swipe
-    const SWIPE_MAX_OFF_AXIS = 100; // allow some vertical movement
-    
->>>>>>> 3971345f
+    const animationRef = useRef<number | null>(null);
+    const translateXRef = useRef(0); // keep latest translateX for animation starts
+    useEffect(() => {
+        translateXRef.current = translateX;
+    }, [translateX]);
     useEffect(() => {
         const el = containerRef.current;
         if (!el) return;
@@ -575,10 +567,6 @@
             const currentY = e.touches[0].clientY;
             const dx = currentX - touchStartX.current;
             const dy = currentY - touchStartY.current;
-<<<<<<< HEAD
-
-            // Check if this is more of a vertical scroll
-=======
             
             // Check if this is a downward swipe at the top of the page
             const isAtTop = el.scrollTop <= 5; // Allow small tolerance for scroll position
@@ -601,7 +589,6 @@
             }
             
             // Check if this is more of a vertical scroll (but not pull-to-refresh)
->>>>>>> 3971345f
             if (Math.abs(dy) > Math.abs(dx) && Math.abs(dy) > 20) {
                 skipSwipe = true;
                 setIsDragging(false);
@@ -610,17 +597,12 @@
                 setPullDistance(0);
                 return;
             }
-<<<<<<< HEAD
-
-=======
             
             // Reset pull-to-refresh state if it was a horizontal gesture
             if (isPulling) {
                 setIsPulling(false);
                 setPullDistance(0);
             }
-            
->>>>>>> 3971345f
             // Prevent default only for horizontal swipes to avoid conflicts with scrolling
             if (Math.abs(dx) > Math.abs(dy) && Math.abs(dx) > 10) {
                 e.preventDefault();
@@ -756,32 +738,6 @@
             const currentY = e.changedTouches[0].clientY;
 
             setIsDragging(false);
-<<<<<<< HEAD
-
-            // Use improved navigation detection
-            const navigation = shouldNavigateWeek(
-                touchStartX.current,
-                touchStartY.current,
-                currentX,
-                currentY,
-                touchStartTime.current
-            );
-
-            if (navigation.shouldNavigate && navigation.direction) {
-                // Compute fling velocity using last segment vs touch start for fallback
-                let velocity = flingVelocityRef.current;
-                if (
-                    !velocity &&
-                    lastMoveXRef.current != null &&
-                    lastMoveTimeRef.current != null &&
-                    touchStartX.current != null &&
-                    touchStartTime.current != null
-                ) {
-                    const dtTotal =
-                        (performance.now() - touchStartTime.current) / 1000; // s
-                    const dxTotal = lastMoveXRef.current - touchStartX.current; // px
-                    if (dtTotal > 0) velocity = Math.abs(dxTotal / dtTotal); // px/s
-=======
             
             // Handle pull-to-refresh
             if (isPulling && onRefresh && pullDistance >= refreshThreshold) {
@@ -820,69 +776,30 @@
                 setIsPulling(false);
                 setPullDistance(0);
             }
-            
-            // Determine if we should navigate or snap back
-            const shouldNavigate = Math.abs(dx) > SWIPE_THRESHOLD || velocity > VELOCITY_THRESHOLD;
-            const isHorizontalSwipe = Math.abs(dx) > Math.abs(dy) && Math.abs(dy) < SWIPE_MAX_OFF_AXIS;
-            
-            if (shouldNavigate && isHorizontalSwipe) {
-                setIsAnimating(true);
-                
-                const containerWidth = el.getBoundingClientRect().width;
-                
-                if (dx < 0) {
-                    // Swiping left - animate to show next week fully
-                    setTranslateX(-containerWidth);
-                    
-                    // Wait for animation to complete, then seamlessly transition
-                    setTimeout(() => {
-                        // Disable transitions first
-                        if (slidingTrackRef.current) {
-                            slidingTrackRef.current.style.transition = 'none';
-                        }
-                        
-                        // Change data and reset position simultaneously using requestAnimationFrame
-                        // to ensure the DOM updates are batched properly
-                        requestAnimationFrame(() => {
-                            onWeekNavigate?.('next');
-                            setTranslateX(0);
-                            
-                            // Re-enable transitions on the next frame to avoid visible jump
-                            requestAnimationFrame(() => {
-                                if (slidingTrackRef.current) {
-                                    slidingTrackRef.current.style.transition = '';
-                                }
-                                setIsAnimating(false);
-                            });
-                        });
-                    }, 320); // Slightly longer to ensure animation completes
-                } else {
-                    // Swiping right - animate to show previous week fully  
-                    setTranslateX(containerWidth);
-                    
-                    // Wait for animation to complete, then seamlessly transition
-                    setTimeout(() => {
-                        // Disable transitions first
-                        if (slidingTrackRef.current) {
-                            slidingTrackRef.current.style.transition = 'none';
-                        }
-                        
-                        // Change data and reset position simultaneously using requestAnimationFrame
-                        // to ensure the DOM updates are batched properly
-                        requestAnimationFrame(() => {
-                            onWeekNavigate?.('prev');
-                            setTranslateX(0);
-                            
-                            // Re-enable transitions on the next frame to avoid visible jump
-                            requestAnimationFrame(() => {
-                                if (slidingTrackRef.current) {
-                                    slidingTrackRef.current.style.transition = '';
-                                }
-                                setIsAnimating(false);
-                            });
-                        });
-                    }, 320); // Slightly longer to ensure animation completes
->>>>>>> 3971345f
+
+            // Use improved navigation detection
+            const navigation = shouldNavigateWeek(
+                touchStartX.current,
+                touchStartY.current,
+                currentX,
+                currentY,
+                touchStartTime.current
+            );
+
+            if (navigation.shouldNavigate && navigation.direction) {
+                // Compute fling velocity using last segment vs touch start for fallback
+                let velocity = flingVelocityRef.current;
+                if (
+                    !velocity &&
+                    lastMoveXRef.current != null &&
+                    lastMoveTimeRef.current != null &&
+                    touchStartX.current != null &&
+                    touchStartTime.current != null
+                ) {
+                    const dtTotal =
+                        (performance.now() - touchStartTime.current) / 1000; // s
+                    const dxTotal = lastMoveXRef.current - touchStartX.current; // px
+                    if (dtTotal > 0) velocity = Math.abs(dxTotal / dtTotal); // px/s
                 }
                 performNavigation(navigation.direction, velocity);
             } else {
@@ -967,11 +884,7 @@
             // Use the captured ref value for cleanup
             if (currentAnimationRef) cancelAnimationFrame(currentAnimationRef);
         };
-<<<<<<< HEAD
-    }, [onWeekNavigate, isDragging, isAnimating, axisWidth]);
-=======
-    }, [onWeekNavigate, isDragging, isAnimating, isPulling, isRefreshing, isCompletingRefresh, isAnimatingOut, onRefresh, pullDistance]);
->>>>>>> 3971345f
+    }, [onWeekNavigate, isDragging, isAnimating, axisWidth, isPulling, isRefreshing, isCompletingRefresh, isAnimatingOut, onRefresh, pullDistance]);
 
     // Track current time and compute line position
     const [now, setNow] = useState<Date>(() => new Date());
