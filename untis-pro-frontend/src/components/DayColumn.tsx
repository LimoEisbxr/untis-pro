--- conflicted
+++ resolved
@@ -380,7 +380,6 @@
                             {/* Indicators + room label (desktop) */}
                             <div className="absolute top-1 right-1 hidden sm:flex flex-col items-end gap-1">
                                 {room && (
-<<<<<<< HEAD
                                     <div className="hidden sm:block text-[11px] leading-tight whitespace-nowrap drop-shadow-sm">
                                         {(() => {
                                             const roomInfo = getRoomDisplayText(l);
@@ -391,12 +390,6 @@
                                                 </div>
                                             );
                                         })()}
-=======
-                                    <div
-                                        className={`hidden sm:block text-[11px] leading-tight whitespace-nowrap drop-shadow-sm ${textColorClass}`}
-                                    >
-                                        {room}
->>>>>>> 063dcb3d
                                     </div>
                                 )}
                                 <div className="flex gap-1">
@@ -640,15 +633,19 @@
                                         <div className="font-semibold leading-tight text-[13px]">
                                             {displaySubject}
                                         </div>
-<<<<<<< HEAD
-                                        {canShowTimeFrame && (
-                                            <div className="opacity-90 sm:mt-0 leading-tight text-[12px]">
-                                                <span className="whitespace-nowrap">
-                                                    {fmtHM(b.startMin)}–
-                                                    {fmtHM(b.endMin)}
-                                                </span>
-                                            </div>
-                                        )}
+                                        {/* Show timeframe unless cancelled/irregular AND this is a single (non-overlapping) lesson. */}
+                                        {canShowTimeFrame &&
+                                            !(
+                                                (cancelled || irregular) &&
+                                                b.colCount === 2
+                                            ) && (
+                                                <div className="opacity-90 sm:mt-0 leading-tight text-[12px]">
+                                                    <span className="whitespace-nowrap">
+                                                        {fmtHM(b.startMin)}–
+                                                        {fmtHM(b.endMin)}
+                                                    </span>
+                                                </div>
+                                            )}
                                         {(() => {
                                             if (!l.te || l.te.length === 0) return null;
                                             return (
@@ -664,26 +661,6 @@
                                                 </div>
                                             );
                                         })()}
-=======
-                                        {/* Show timeframe unless cancelled/irregular AND this is a single (non-overlapping) lesson. */}
-                                        {canShowTimeFrame &&
-                                            !(
-                                                (cancelled || irregular) &&
-                                                b.colCount === 2
-                                            ) && (
-                                                <div className="opacity-90 sm:mt-0 leading-tight text-[12px]">
-                                                    <span className="whitespace-nowrap">
-                                                        {fmtHM(b.startMin)}–
-                                                        {fmtHM(b.endMin)}
-                                                    </span>
-                                                </div>
-                                            )}
-                                        {teacher && (
-                                            <div className="opacity-90 leading-tight text-[12px]">
-                                                {teacher}
-                                            </div>
-                                        )}
->>>>>>> 063dcb3d
                                     </FitText>
                                 </div>
                                 {/* Info/Notes preview (desktop) */}
