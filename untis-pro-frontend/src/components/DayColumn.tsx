import type { FC } from 'react';
import { useEffect, useState } from 'react';
import FitText from './FitText';
import type { Lesson, LessonColors } from '../types';
import { fmtHM, untisToMinutes } from '../utils/dates';
import { clamp } from '../utils/dates';
import { generateGradient, getDefaultGradient } from '../utils/colors';

export type Block = {
    l: Lesson;
    startMin: number;
    endMin: number;
    colIndex: number;
    colCount: number;
};

export type DayColumnProps = {
    day: Date;
    keyStr: string;
    items: Lesson[];
    START_MIN: number;
    END_MIN: number;
    SCALE: number;
    DAY_HEADER_PX: number;
    BOTTOM_PAD_PX: number;
    lessonColors: LessonColors;
    defaultLessonColors: LessonColors;
    onLessonClick: (lesson: Lesson) => void;
<<<<<<< HEAD
    isToday?: boolean;
=======
    gradientOffsets?: Record<string, number>; // subject -> offset (0..1)
>>>>>>> 76920b60
};

const DayColumn: FC<DayColumnProps> = ({
    day,
    keyStr,
    items,
    START_MIN,
    END_MIN,
    SCALE,
    DAY_HEADER_PX,
    BOTTOM_PAD_PX,
    lessonColors,
    defaultLessonColors,
    onLessonClick,
<<<<<<< HEAD
    isToday = false,
=======
    gradientOffsets,
>>>>>>> 76920b60
}) => {
    // Detect mobile (tailwind sm breakpoint <640px). Responsive hook to decide hiding side-by-side overlaps.
    const [isMobile, setIsMobile] = useState<boolean>(false);
    useEffect(() => {
        const mq = window.matchMedia('(max-width: 639px)');
        const update = () => setIsMobile(mq.matches);
        update();
        mq.addEventListener('change', update);
        return () => mq.removeEventListener('change', update);
    }, []);
    const containerHeight =
        (END_MIN - START_MIN) * SCALE + BOTTOM_PAD_PX + DAY_HEADER_PX;

    type ClusterBlock = {
        l: Lesson;
        startMin: number;
        endMin: number;
    };

    const blocks: Block[] = (() => {
        const evs: ClusterBlock[] = items
            .map((l) => {
                const s = clamp(
                    untisToMinutes(l.startTime),
                    START_MIN,
                    END_MIN
                );
                const e = Math.max(
                    s,
                    clamp(untisToMinutes(l.endTime), START_MIN, END_MIN)
                );
                return { l, startMin: s, endMin: e };
            })
            .sort((a, b) => a.startMin - b.startMin || a.endMin - b.endMin);
        const clusters: Array<ClusterBlock[]> = [];
        let current: ClusterBlock[] = [];
        let curMaxEnd = -1;
        for (const ev of evs) {
            if (current.length === 0 || ev.startMin < curMaxEnd) {
                current.push(ev);
                curMaxEnd = Math.max(curMaxEnd, ev.endMin);
            } else {
                clusters.push(current);
                current = [ev];
                curMaxEnd = ev.endMin;
            }
        }
        if (current.length) clusters.push(current);
        const out: Block[] = [];
        for (const cl of clusters) {
            const columns: Array<ClusterBlock[]> = [];
            const placement = new Map<ClusterBlock, number>();
            for (const ev of cl) {
                let placed = false;
                for (let i = 0; i < columns.length; i++) {
                    const col = columns[i];
                    const last = col[col.length - 1];
                    if (ev.startMin >= last.endMin) {
                        col.push(ev);
                        placement.set(ev, i);
                        placed = true;
                        break;
                    }
                }
                if (!placed) {
                    columns.push([ev]);
                    placement.set(ev, columns.length - 1);
                }
            }
            const colCount = Math.max(1, columns.length);
            for (const ev of cl)
                out.push({
                    l: ev.l,
                    startMin: ev.startMin,
                    endMin: ev.endMin,
                    colIndex: placement.get(ev)!,
                    colCount,
                });
        }
        return out;
    })();

    return (
        <div
            key={keyStr}
            className="relative px-1.5 first:pl-3 last:pr-3 overflow-hidden rounded-xl"
            style={{ height: containerHeight }}
        >
            <div className="absolute inset-0 rounded-xl ring-1 ring-slate-900/10 dark:ring-white/10 shadow-sm overflow-hidden transition-colors bg-gradient-to-b from-slate-50/85 via-slate-100/80 to-sky-50/70 dark:bg-slate-800/40 dark:bg-none" />
<<<<<<< HEAD

            {/* Today highlight overlay */}
            {isToday && (
                <div className="absolute inset-0 pointer-events-none rounded-xl overflow-hidden">
                    <div className="absolute inset-0 rounded-xl shadow-[inset_0_0_0_2px_rgba(251,191,36,0.35)]" />
                    <div className="absolute inset-0 rounded-xl bg-gradient-to-b from-amber-200/20 via-amber-200/10 to-transparent dark:from-amber-300/15 dark:via-amber-300/10" />
                </div>
            )}

            <div className="absolute left-0 right-0 top-0 z-10 px-2 pt-2 pointer-events-none">
                <div
                    className={`text-sm font-semibold ${
                        isToday
                            ? 'text-amber-700 dark:text-amber-300'
                            : 'text-slate-700 dark:text-slate-200'
                    }`}
                >
=======
            <div className="absolute left-0 right-0 top-0 z-10 px-0.5 pt-1 pointer-events-none">
                {/* Mobile: two centered rows (weekday, date) */}
                <div className="block sm:hidden text-center leading-tight">
                    <div className="text-[11px] font-semibold text-slate-700 dark:text-slate-200">
                        {day.toLocaleDateString(undefined, {
                            weekday: 'short',
                        })}
                    </div>
                    <div className="text-[10px] text-slate-500 dark:text-slate-400 font-medium">
                        {day.toLocaleDateString(undefined, {
                            day: '2-digit',
                            month: '2-digit',
                        })}
                    </div>
                </div>
                {/* Desktop: single line */}
                <div className="hidden sm:block text-sm font-semibold tracking-tight text-slate-700 dark:text-slate-200 leading-snug whitespace-nowrap overflow-hidden text-ellipsis px-2 pt-1">
>>>>>>> 76920b60
                    {day.toLocaleDateString(undefined, {
                        weekday: 'long',
                        month: '2-digit',
                        day: '2-digit',
                    })}
                    {isToday && (
                        <span className="ml-2 inline-flex items-center gap-1 rounded-full bg-amber-400/20 px-2 py-0.5 text-[10px] font-semibold uppercase tracking-wide text-amber-700 dark:text-amber-200">
                            Today
                        </span>
                    )}
                </div>
            </div>
            <div
                className="absolute left-0 right-0 opacity-60 dark:opacity-40 pointer-events-none rounded-b-xl overflow-hidden"
                style={{
                    top: DAY_HEADER_PX,
                    bottom: 0,
                    backgroundImage: `repeating-linear-gradient(to bottom, transparent, transparent ${
                        30 * SCALE - 1
                    }px, rgba(100,116,139,0.12) ${
                        30 * SCALE - 1
                    }px, rgba(100,116,139,0.12) ${30 * SCALE}px)`,
                }}
            />
            {blocks.map((b) => {
                const { l } = b;
                // On mobile: if overlapping columns exist, only render the rightmost (highest colIndex)
                if (
                    isMobile &&
                    b.colCount > 1 &&
                    b.colIndex !== b.colCount - 1
                ) {
                    return null;
                }
                const top = (b.startMin - START_MIN) * SCALE + DAY_HEADER_PX;
                const height = Math.max(14, (b.endMin - b.startMin) * SCALE);
                const cancelled = l.code === 'cancelled';
                const irregular = l.code === 'irregular';
                const subject = l.su?.[0]?.name ?? l.activityType ?? '—';
                // Display variant: strip everything from first underscore onward
                const displaySubject = subject.includes('_')
                    ? subject.split('_')[0] || subject
                    : subject;
                const room = l.ro?.map((r) => r.name).join(', ');
                const teacher = l.te?.map((t) => t.name).join(', ');
                // Mobile-friendly room string without trailing markers like B, WB, TV
                const roomMobile = room
                    ? room
                          .split(',')
                          .map((part) =>
                              part.replace(/\s+(?:WB?|TV|B)$/i, '').trim()
                          )
                          .join(', ')
                    : room;

                const effectiveColor =
                    lessonColors[subject] ??
                    defaultLessonColors[subject] ??
                    null;
                const offset = gradientOffsets?.[subject] ?? 0.5;
                const gradient = effectiveColor
                    ? generateGradient(effectiveColor, offset)
                    : getDefaultGradient();

                const GAP_PCT = 2.25;
                let widthPct = (100 - GAP_PCT * (b.colCount - 1)) / b.colCount;
                let leftPct = b.colIndex * (widthPct + GAP_PCT);
                if (isMobile && b.colCount > 1) {
                    widthPct = 100; // occupy full width when collapsing columns
                    leftPct = 0;
                }
                const PAD_TOP = 4;
                const PAD_BOTTOM = 4;
                const adjTop = top + PAD_TOP;
                const adjHeight = Math.max(12, height - (PAD_TOP + PAD_BOTTOM));

                return (
                    <div
                        key={l.id}
                        className={`absolute rounded-md p-2 sm:p-2 text-[12px] sm:text-xs ring-1 ring-slate-900/15 dark:ring-white/20 overflow-hidden cursor-pointer transform-gpu transition duration-150 hover:shadow-lg hover:brightness-115 hover:saturate-150 hover:contrast-110 hover:-translate-y-0.5 text-white ${
                            cancelled
                                ? 'bg-rose-500/90'
                                : irregular
                                ? 'bg-emerald-500/90'
                                : ''
                        }`}
                        style={{
                            top: adjTop,
                            height: adjHeight,
                            left: `${leftPct}%`,
                            width: `${widthPct}%`,
                            background: cancelled
                                ? undefined
                                : irregular
                                ? undefined
                                : (`linear-gradient(to right, ${gradient.from}, ${gradient.via}, ${gradient.to})` as string),
                        }}
                        title={`${fmtHM(b.startMin)}–${fmtHM(
                            b.endMin
                        )} | ${subject} ${room ? `| ${room}` : ''} ${
                            teacher ? `| ${teacher}` : ''
                        }`}
                        onClick={() => onLessonClick(l)}
                    >
                        <div className="flex h-full min-w-0 flex-col">
                            {/* Mobile centered layout */}
                            <div className="flex flex-col items-center justify-center text-center gap-1 h-full sm:hidden px-0.5">
                                <div
                                    className="font-semibold leading-snug break-words w-full"
                                    style={{
                                        fontSize: 'clamp(11px, 3.4vw, 14px)',
                                        wordBreak: 'break-word',
                                        overflowWrap: 'anywhere',
                                    }}
                                >
                                    {displaySubject}
                                </div>
                                {teacher && (
                                    <div className="text-[11px] opacity-90 leading-tight break-words">
                                        {teacher}
                                    </div>
                                )}
                                {roomMobile && (
                                    <div className="text-[11px] opacity-90 leading-tight break-words">
                                        {roomMobile}
                                    </div>
                                )}
                            </div>
                            {/* Original flexible desktop layout */}
                            <div className="hidden sm:flex flex-col sm:flex-row items-stretch justify-between gap-1.5 sm:gap-2 min-w-0 h-full">
                                <FitText
                                    mode="both"
                                    maxScale={1.8}
                                    reserveBottom={0}
                                    className="min-w-0 self-stretch"
                                >
                                    <div className="font-semibold">
                                        {displaySubject}
                                    </div>
                                    <div className="opacity-90 sm:mt-0">
                                        <span className="whitespace-nowrap">
                                            {fmtHM(b.startMin)}–
                                            {fmtHM(b.endMin)}
                                        </span>
                                    </div>
                                    {teacher && (
                                        <div className="opacity-90">
                                            {teacher}
                                        </div>
                                    )}
                                </FitText>
                                {room && (
                                    <FitText
                                        mode="both"
                                        maxScale={1.8}
                                        reserveBottom={
                                            cancelled || irregular ? 16 : 0
                                        }
                                        align="right"
                                        className="min-w-0 sm:max-w-[45%] sm:text-right self-stretch"
                                    >
                                        <div className="truncate sm:whitespace-normal">
                                            {room}
                                        </div>
                                    </FitText>
                                )}
                            </div>
                            {cancelled && (
                                <div className="hidden sm:block absolute bottom-1 right-2 text-right text-[10px] font-semibold uppercase tracking-wide">
                                    Cancelled
                                </div>
                            )}
                            {irregular && (
                                <div className="hidden sm:block absolute bottom-1 right-2 text-right text-[10px] font-semibold uppercase tracking-wide">
                                    Irregular
                                </div>
                            )}
                        </div>
                    </div>
                );
            })}
        </div>
    );
};

export default DayColumn;<|MERGE_RESOLUTION|>--- conflicted
+++ resolved
@@ -26,11 +26,8 @@
     lessonColors: LessonColors;
     defaultLessonColors: LessonColors;
     onLessonClick: (lesson: Lesson) => void;
-<<<<<<< HEAD
     isToday?: boolean;
-=======
     gradientOffsets?: Record<string, number>; // subject -> offset (0..1)
->>>>>>> 76920b60
 };
 
 const DayColumn: FC<DayColumnProps> = ({
@@ -45,11 +42,8 @@
     lessonColors,
     defaultLessonColors,
     onLessonClick,
-<<<<<<< HEAD
     isToday = false,
-=======
     gradientOffsets,
->>>>>>> 76920b60
 }) => {
     // Detect mobile (tailwind sm breakpoint <640px). Responsive hook to decide hiding side-by-side overlaps.
     const [isMobile, setIsMobile] = useState<boolean>(false);
@@ -139,8 +133,6 @@
             style={{ height: containerHeight }}
         >
             <div className="absolute inset-0 rounded-xl ring-1 ring-slate-900/10 dark:ring-white/10 shadow-sm overflow-hidden transition-colors bg-gradient-to-b from-slate-50/85 via-slate-100/80 to-sky-50/70 dark:bg-slate-800/40 dark:bg-none" />
-<<<<<<< HEAD
-
             {/* Today highlight overlay */}
             {isToday && (
                 <div className="absolute inset-0 pointer-events-none rounded-xl overflow-hidden">
@@ -149,33 +141,49 @@
                 </div>
             )}
 
-            <div className="absolute left-0 right-0 top-0 z-10 px-2 pt-2 pointer-events-none">
-                <div
-                    className={`text-sm font-semibold ${
-                        isToday
-                            ? 'text-amber-700 dark:text-amber-300'
-                            : 'text-slate-700 dark:text-slate-200'
-                    }`}
-                >
-=======
-            <div className="absolute left-0 right-0 top-0 z-10 px-0.5 pt-1 pointer-events-none">
+            <div className="absolute left-0 right-0 top-0 z-10 pointer-events-none">
                 {/* Mobile: two centered rows (weekday, date) */}
-                <div className="block sm:hidden text-center leading-tight">
-                    <div className="text-[11px] font-semibold text-slate-700 dark:text-slate-200">
+                <div className="block sm:hidden text-center leading-tight pt-1">
+                    <div
+                        className={`text-[11px] font-semibold ${
+                            isToday
+                                ? 'text-amber-700 dark:text-amber-300'
+                                : 'text-slate-700 dark:text-slate-200'
+                        }`}
+                    >
                         {day.toLocaleDateString(undefined, {
                             weekday: 'short',
                         })}
                     </div>
-                    <div className="text-[10px] text-slate-500 dark:text-slate-400 font-medium">
+                    <div
+                        className={`text-[10px] font-medium ${
+                            isToday
+                                ? 'text-amber-600 dark:text-amber-200'
+                                : 'text-slate-500 dark:text-slate-400'
+                        }`}
+                    >
                         {day.toLocaleDateString(undefined, {
                             day: '2-digit',
                             month: '2-digit',
                         })}
                     </div>
                 </div>
+
                 {/* Desktop: single line */}
-                <div className="hidden sm:block text-sm font-semibold tracking-tight text-slate-700 dark:text-slate-200 leading-snug whitespace-nowrap overflow-hidden text-ellipsis px-2 pt-1">
->>>>>>> 76920b60
+                <div
+                    className={`hidden sm:block text-sm font-semibold tracking-tight leading-snug whitespace-nowrap overflow-hidden text-ellipsis px-2 pt-2 ${
+                        isToday
+                            ? 'text-amber-700 dark:text-amber-300'
+                            : 'text-slate-700 dark:text-slate-200'
+                    }`}
+                >
+                    {day.toLocaleDateString(undefined, {
+                        weekday: 'short',
+                        day: '2-digit',
+                        month: '2-digit',
+                    })}
+                </div>
+            </div>
                     {day.toLocaleDateString(undefined, {
                         weekday: 'long',
                         month: '2-digit',
